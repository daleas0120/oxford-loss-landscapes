--- conflicted
+++ resolved
@@ -105,9 +105,6 @@
     
     # Check that weights are different from original
     for p, orig_p in zip(new_model.parameters(), original_params):
-<<<<<<< HEAD
-        assert not torch.allclose(p, orig_p)
-=======
         assert not torch.allclose(p, orig_p)
 
 def test_weights_init():
@@ -249,4 +246,3 @@
     assert cov_matrix.shape == (10, 10)
     assert torch.allclose(cov_matrix, torch.zeros(10, 10), atol=1e-6)
 
->>>>>>> 896f1264
