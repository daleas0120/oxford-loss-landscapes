import pytest
import torch
import torch.nn as nn
import numpy as np

def test_hessian_imports():
    """Test that the hessian package can be imported if available."""
    try:
        from oxford_loss_landscapes.hessian import (
            min_max_hessian_eigs,
            hessian_trace,
        )
        assert callable(min_max_hessian_eigs)
        assert callable(hessian_trace)
    except ImportError:
        pytest.skip("Hessian package not available; skipping related tests.")

def test_eval_hess_vec_prod():
    """Test Hessian computations on a simple model."""
    try:
        from oxford_loss_landscapes.hessian import min_max_hessian_eigs, hessian_trace
    except ImportError:
        pytest.skip("Hessian package not available; skipping related tests.")
    
    # Create a simple model and data
    model = nn.Sequential(
        nn.Linear(3, 8),
        nn.ReLU(),
        nn.Linear(8, 1)
    )
    tmp_list = []
    for p in model.parameters():
        tmp_list.extend(p.detach().cpu().numpy().flatten())
    model_param_array = np.array(tmp_list)
    criterion = nn.MSELoss()
    
    torch.manual_seed(42)
    X = torch.randn(30, 3)
    y = X.sum(dim=1, keepdim=True) + 0.1 * torch.randn(30, 1)
    
    # Forward pass
    
    # Compute Hessian properties
    max_eig, min_eig, maxeigvec, mineigvec, _ = min_max_hessian_eigs(model, X, y, criterion)
    
    # Basic assertions - allow numpy scalars and Python floats
    assert isinstance(max_eig, (float, np.floating))
    assert isinstance(min_eig, (float, np.floating))
    assert max_eig >= min_eig

    # Flatten eigenvectors for shape comparison
    maxeigvec_flat = maxeigvec.flatten()
    mineigvec_flat = mineigvec.flatten()
    
    assert model_param_array.shape == maxeigvec_flat.shape
    assert model_param_array.shape == mineigvec_flat.shape

def test_hessian_trace():
    """Test Hessian trace computation on a simple model."""
    try:
        from oxford_loss_landscapes.hessian.hessian_trace import hessian_trace
    except ImportError:
        pytest.skip("Hessian package not available; skipping related tests.")
    
    # Create a simple model and data
    model = nn.Sequential(
        nn.Linear(3, 8),
        nn.ReLU(),
        nn.Linear(8, 1)
    )
    criterion = nn.MSELoss()    
    torch.manual_seed(42)
    X = torch.randn(30, 3)
    y = X.sum(dim=1, keepdim=True) + 0.1 * torch.randn(30, 1)
    # output = model(X)
    # loss = criterion(output, y)
    estimated_trace = hessian_trace(model, criterion, X, y, num_random_vectors=10)

    # Basic assertions
<<<<<<< HEAD
    assert isinstance(estimated_trace, float)
    assert estimated_trace >= 0

def test_copy_wts_into_model():
    """Test copying weights into a model."""
    try:
        from oxford_loss_landscapes.hessian.utilities import copy_wts_into_model
    except ImportError:
        pytest.skip("Utils package not available; skipping related tests.")
    model = nn.Sequential(
        nn.Linear(3, 8),
        nn.ReLU(),
        nn.Linear(8, 1)
    )
    original_params = [p.clone() for p in model.parameters()]
    
    # Create new weights with the same shape
    new_weights = []
    for p in model.parameters():
        new_weights.append(torch.randn_like(p))
    
    # Function to copy weights

    
    new_model = copy_wts_into_model(new_weights, model)
    
    # Check that weights have been updated
    for p, new_w in zip(new_model.parameters(), new_weights):
        assert torch.allclose(p, new_w)
    
    # Check that weights are different from original
    for p, orig_p in zip(new_model.parameters(), original_params):
        assert not torch.allclose(p, orig_p)
=======
    assert isinstance(estimated_trace, float)
>>>>>>> a14d44f9
<|MERGE_RESOLUTION|>--- conflicted
+++ resolved
@@ -38,8 +38,6 @@
     X = torch.randn(30, 3)
     y = X.sum(dim=1, keepdim=True) + 0.1 * torch.randn(30, 1)
     
-    # Forward pass
-    
     # Compute Hessian properties
     max_eig, min_eig, maxeigvec, mineigvec, _ = min_max_hessian_eigs(model, X, y, criterion)
     
@@ -72,14 +70,11 @@
     torch.manual_seed(42)
     X = torch.randn(30, 3)
     y = X.sum(dim=1, keepdim=True) + 0.1 * torch.randn(30, 1)
-    # output = model(X)
-    # loss = criterion(output, y)
+    # Compute Hessian trace
     estimated_trace = hessian_trace(model, criterion, X, y, num_random_vectors=10)
 
     # Basic assertions
-<<<<<<< HEAD
     assert isinstance(estimated_trace, float)
-    assert estimated_trace >= 0
 
 def test_copy_wts_into_model():
     """Test copying weights into a model."""
@@ -99,9 +94,7 @@
     for p in model.parameters():
         new_weights.append(torch.randn_like(p))
     
-    # Function to copy weights
 
-    
     new_model = copy_wts_into_model(new_weights, model)
     
     # Check that weights have been updated
@@ -110,7 +103,4 @@
     
     # Check that weights are different from original
     for p, orig_p in zip(new_model.parameters(), original_params):
-        assert not torch.allclose(p, orig_p)
-=======
-    assert isinstance(estimated_trace, float)
->>>>>>> a14d44f9
+        assert not torch.allclose(p, orig_p)