[build-system]
requires = ["setuptools>=45", "wheel", "setuptools_scm[toml]>=6.2"]
build-backend = "setuptools.build_meta"

[project]
name = "oxford-loss-landscapes"
description = "Loss Landscapes for Explainable AI - A library for visualizing and analyzing neural network loss landscapes"
readme = "README.md"
<<<<<<< HEAD
requires-python = ">=3.10"
=======
requires-python = ">=3.9"
>>>>>>> 663a00cc
license = {text = "MIT"}
authors = [
    {name = "Oxford RSE Project Contributors", email = "your.email@example.com"}
]
maintainers = [
    {name = "Oxford RSE Project Contributors", email = "your.email@example.com"}
]
keywords = ["machine learning", "neural networks", "loss landscapes", "explainable ai", "pytorch"]
classifiers = [
    "Development Status :: 4 - Beta",
    "Intended Audience :: Science/Research",
    "License :: OSI Approved :: MIT License",
    "Programming Language :: Python :: 3",
    "Programming Language :: Python :: 3.10",
    "Programming Language :: Python :: 3.11",
    "Programming Language :: Python :: 3.12",
    "Programming Language :: Python :: 3.13",
    "Topic :: Scientific/Engineering :: Artificial Intelligence",
    "Topic :: Software Development :: Libraries :: Python Modules",
]
dependencies = [
    "torch>=1.8.0; python_version<'3.13'",
    "torch>=2.5.0; python_version>='3.13'",
    "torchdiffeq>=0.2.0",
    "numpy>=1.19.0,<2.0; python_version<'3.13'",
    "numpy>=2.0; python_version>='3.13'",
    "pandas>=1.3.0",
    "scipy>=1.7.0", 
    "tqdm>=4.60.0",
    "requests>=2.25.0",
    "matplotlib>=3.3.0",
    "seaborn>=0.11.0",
]
dynamic = ["version"]

[project.optional-dependencies]
dev = [
    "pytest>=6.0",
    "pytest-cov>=2.0",
    "black>=21.0.0",
    "isort>=5.0.0",
    "flake8>=3.9.0",
    "mypy>=0.910",
    "pre-commit>=2.15.0",
    "twine>=6.2.0",
]
docs = [
    "sphinx>=4.0.0",
    "sphinx-rtd-theme>=1.0.0",
    "myst-parser>=0.17.0",
]
transformers = [
    "transformers>=4.20.0",
    "tokenizers>=0.13.0",
    "datasets>=2.0.0",
]
advanced = [
    "plotly>=5.0.0",
    "ipywidgets>=7.6.0",
    "jupyter>=1.0.0",
    "scikit-learn>=1.0.0",
    "torchvision>=0.13.0",
]

[project.urls]
Homepage = "https://github.com/daleas0120/oxford_rse_project4"
Repository = "https://github.com/daleas0120/oxford_rse_project4.git"
"Bug Reports" = "https://github.com/daleas0120/oxford_rse_project4/issues"
Documentation = "https://github.com/daleas0120/oxford_rse_project4#readme"

[project.scripts]
oxford-download-models = "oxford_loss_landscapes.download_models:main"

[tool.setuptools_scm]
write_to = "src/oxford_loss_landscapes/_version.py"

[tool.setuptools.packages.find]
where = ["src"]

[tool.setuptools.package-data]
oxford_loss_landscapes = ["py.typed"]

[tool.black]
line-length = 88
target-version = ['py310']
include = '\.pyi?$'
extend-exclude = '''
/(
  # directories
  \.eggs
  | \.git
  | \.hg
  | \.mypy_cache
  | \.tox
  | \.venv
  | build
  | dist
)/
'''

[tool.isort]
profile = "black"
line_length = 88

[tool.pytest.ini_options]
minversion = "6.0"
addopts = "-ra -q --strict-markers"
testpaths = [
    "tests",
    "src",
]

[tool.mypy]
python_version = "3.10"
warn_return_any = true
warn_unused_configs = true
disallow_untyped_defs = true<|MERGE_RESOLUTION|>--- conflicted
+++ resolved
@@ -6,11 +6,7 @@
 name = "oxford-loss-landscapes"
 description = "Loss Landscapes for Explainable AI - A library for visualizing and analyzing neural network loss landscapes"
 readme = "README.md"
-<<<<<<< HEAD
 requires-python = ">=3.10"
-=======
-requires-python = ">=3.9"
->>>>>>> 663a00cc
 license = {text = "MIT"}
 authors = [
     {name = "Oxford RSE Project Contributors", email = "your.email@example.com"}
